--- conflicted
+++ resolved
@@ -1,11 +1,8 @@
-<<<<<<< HEAD
-=======
 use crate::child_app::ChildApp;
 use crate::error::ExecutionError;
 use cansi::{v3::CategorisedSlice, Color, Intensity};
 use eframe::egui::{vec2, Color32, Label, ProgressBar, RichText, Ui, Widget};
 use linkify::{LinkFinder, LinkKind};
->>>>>>> 47265915
 use std::collections::hash_map::DefaultHasher;
 use std::hash::{Hash, Hasher};
 use std::io::Write;
@@ -117,7 +114,6 @@
                 // View
                 ui.vertical(|ui| {
                     if ui.button("Copy output").clicked() {
-<<<<<<< HEAD
                         ui.ctx().output_mut(|p|
                             p.copied_text = output
                                 .iter()
@@ -125,20 +121,9 @@
                                     OutputType::Text(text) => text,
                                     OutputType::ProgressBar(text, _) => text,
                                 })
-                                .flat_map(|text| cansi::categorise_text(text))
+                                .flat_map(|text| cansi::v3::categorise_text(text))
                                 .map(|slice| slice.text)
                                 .collect::<String>());
-=======
-                        ui.ctx().output().copied_text = output
-                            .iter()
-                            .map(|(_, o)| match o {
-                                OutputType::Text(text) => text,
-                                OutputType::ProgressBar(text, _) => text,
-                            })
-                            .flat_map(|text| cansi::v3::categorise_text(text))
-                            .map(|slice| slice.text)
-                            .collect::<String>();
->>>>>>> 47265915
                     }
 
                     for (_, o) in output {
