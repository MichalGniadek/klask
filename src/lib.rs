--- conflicted
+++ resolved
@@ -263,13 +263,8 @@
 
                     if self.is_child_running() {
                         let mut running_text = String::from(&self.localization.running);
-<<<<<<< HEAD
                         for _ in 0..((2.0 * ui.input(|i| i.time)) as i32 % 4) {
-                            running_text.push('.')
-=======
-                        for _ in 0..((2.0 * ui.input().time) as i32 % 4) {
                             running_text.push('.');
->>>>>>> 47265915
                         }
                         ui.label(running_text);
                     }
